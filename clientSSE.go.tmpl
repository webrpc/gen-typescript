{{ define "sse" }}
const sseResponse = async (
    res: Response,
    options: WebrpcStreamOptions<any>,
    retryFetch: () => Promise<void>
) => {
    const {onMessage, onOpen, onClose, onError} = options;

    if (!res.ok) {
        try {
            await buildResponse(res)
        } catch (error) {
            // @ts-ignore
            onError(error, retryFetch)
        }
        return;
    }

    if (!res.body) {
        onError(
            WebrpcBadResponseError.new({
                status: res.status,
                cause: "Invalid response, missing body",
            }),
            retryFetch
        )
        return;
    }

    onOpen && onOpen()

    const reader = res.body.getReader()
    const decoder = new TextDecoder()
    let buffer = "";
    let lastReadTime = Date.now()
    const timeout = (10 + 1) * 1000;
    let timeoutError = false
    const intervalId = setInterval(() => {
        if (Date.now() - lastReadTime > timeout) {
          timeoutError = true
          clearInterval(intervalId)
          reader.releaseLock()
        }
    }, timeout)

    while (true) {
        let value;
        let done;
        try {
            ({value, done} = await reader.read())
            if (timeoutError) throw new Error("Timeout, no data or heartbeat received")
            lastReadTime = Date.now()
            buffer += decoder.decode(value, {stream: true})
        } catch (error) {
            if (error instanceof DOMException && error.name === "AbortError") {
                onError(
                    WebrpcClientAbortedError.new({
                        message: "AbortError",
<<<<<<< HEAD
                        cause: `AbortError: ${error instanceof Error ? error.message : String(error)}`,
=======
                        cause: `AbortError: ${error.message}`,
>>>>>>> d9bfc200
                    }),
                    () => {
                        throw new Error("Abort signal cannot be used to reconnect")
                    }
                )
            } else {
                onError(
                    WebrpcStreamLostError.new({
                        cause: `reader.read(): ${error instanceof Error ? error.message : String(error)}`,
                    }),
                    retryFetch
                )
            }
            return;
        }

        let lines = buffer.split("\n")
        for (let i = 0; i < lines.length - 1; i++) {
            const line = lines[i];
            if (line?.length === 0) {
                continue;
            }
            let data: any;
            try {
                data = JSON.parse(line)
                if (data.hasOwnProperty("webrpcError")) {
                    const error = data.webrpcError;
                    const code: number =
                        typeof error.code === "number" ? error.code : 0;
                    onError(
                        (webrpcErrorByCode[code] || WebrpcError).new(error),
                        retryFetch
                    )
                    return;
                }
            } catch (error) {
                if (
                    error instanceof Error &&
                    error.message === "Abort signal cannot be used to reconnect"
                ) {
                    throw error;
                }
                onError(
                    WebrpcBadResponseError.new({
                        status: res.status,
                        cause: `JSON.parse(): ${error instanceof Error ? error.message : String(error)}`,
                    }),
                    retryFetch
                )
            }
            onMessage(data)
        }

        if (!done) {
            const lastLine = lines[lines.length - 1];
            buffer = lastLine || "";
            continue;
        }

        onClose && onClose()
        return;
    }
};
{{ end }}<|MERGE_RESOLUTION|>--- conflicted
+++ resolved
@@ -56,11 +56,7 @@
                 onError(
                     WebrpcClientAbortedError.new({
                         message: "AbortError",
-<<<<<<< HEAD
                         cause: `AbortError: ${error instanceof Error ? error.message : String(error)}`,
-=======
-                        cause: `AbortError: ${error.message}`,
->>>>>>> d9bfc200
                     }),
                     () => {
                         throw new Error("Abort signal cannot be used to reconnect")
